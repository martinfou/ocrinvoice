--- conflicted
+++ resolved
@@ -50,14 +50,9 @@
     def test_tab_widget_exists(self, main_window: OCRMainWindow) -> None:
         """Test that the tab widget is created and accessible."""
         assert main_window.tab_widget is not None
-<<<<<<< HEAD
         assert (
             main_window.tab_widget.count() == 6
         )  # Single PDF, File Naming, Projects, Official Names, Business Aliases, Settings
-=======
-        # Updated to match current implementation: Single PDF, File Naming, Settings, Business Aliases, Official Names
-        assert main_window.tab_widget.count() == 5
->>>>>>> 8974de03
 
     def test_tab_names(self, main_window: OCRMainWindow) -> None:
         """Test that the correct tabs are created."""
@@ -67,16 +62,10 @@
         ]
         assert "Single PDF" in tab_names
         assert "File Naming" in tab_names
-<<<<<<< HEAD
         assert "Projects" in tab_names
         assert "Official Names" in tab_names
         assert "Business Aliases" in tab_names
         assert "Settings" in tab_names
-=======
-        assert "Settings" in tab_names
-        assert "Business Aliases" in tab_names
-        assert "Official Names" in tab_names
->>>>>>> 8974de03
 
     def test_status_bar_exists(self, main_window: OCRMainWindow) -> None:
         """Test that the status bar is created and shows initial message."""
