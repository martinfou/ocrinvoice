--- conflicted
+++ resolved
@@ -963,11 +963,7 @@
             "OCR Invoice Parser GUI\n\n"
             "A desktop application for extracting structured data from PDF invoices "
             "using OCR.\n\n"
-<<<<<<< HEAD
-            "Version: 1.2.1\n"
-=======
             "Version: 1.2.6\n"
->>>>>>> 689c448c
             "Development Phase: Sprint 4 - MVP Polish & Testing",
         )
 
@@ -1006,11 +1002,7 @@
 
     app = QApplication(sys.argv)
     app.setApplicationName("OCR Invoice Parser")
-<<<<<<< HEAD
-    app.setApplicationVersion("1.2.1")
-=======
     app.setApplicationVersion("1.2.6")
->>>>>>> 689c448c
 
     # Set Qt application settings to ensure window size is respected
     # app.setAttribute(Qt.ApplicationAttribute.AA_UseHighDpiPixmaps, True)
