--- conflicted
+++ resolved
@@ -5,11 +5,7 @@
 used by the OCR invoice parser.
 """
 
-<<<<<<< HEAD
-__version__ = "1.2.1"
-=======
 __version__ = "1.2.6"
->>>>>>> 689c448c
 __author__ = "OCR Invoice Parser Team"
 
 from .main_window import MainWindow
